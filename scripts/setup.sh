#!/usr/bin/env bash
set -eux

# ===== Initial Setup: tools, dependencies, envs =====

# 1. Check tool versions (run in background for speed)
for cmd in "node -v" "python3 --version" "rustc --version" "protoc --version" "cargo fmt --version" "cargo clippy --version"; do
    eval $cmd || echo "$cmd not found" &
done
wait

# 2. Install Rust toolchain only if not already installed
REQUIRED_RUST_VERSION="1.87.0"
INSTALLED_RUST_VERSION=$(rustc --version 2>/dev/null | awk '{print $2}')
if [[ "$INSTALLED_RUST_VERSION" != "$REQUIRED_RUST_VERSION" ]]; then
    if [[ "$OSTYPE" == "darwin"* ]]; then
        echo "Installing Rust $REQUIRED_RUST_VERSION via rustup..."
        curl --proto '=https' --tlsv1.2 -sSf https://sh.rustup.rs | sh -s -- -y --default-toolchain $REQUIRED_RUST_VERSION --no-modify-path
        source "$HOME/.cargo/env"
        echo "Successfully installed Rust. Active version: $(rustc --version | awk '{print $2}')"
        echo "Installing clippy and rustfmt components..."
        rustup component add clippy rustfmt
    else
        echo "Removing system-installed Rust to prevent conflicts..."
        sudo apt-get remove -y rustc cargo || true
        sudo apt-get update
        sudo apt-get install -y curl python3-pip build-essential pkg-config libssl-dev protobuf-compiler
    fi
<<<<<<< HEAD

    REQUIRED_RUST_VERSION="1.87.0"
    # Always use rustup to manage the toolchain for consistency
    echo "Installing Rust $REQUIRED_RUST_VERSION via rustup..."
    curl --proto '=https' --tlsv1.2 -sSf https://sh.rustup.rs | sh -s -- -y --default-toolchain $REQUIRED_RUST_VERSION --no-modify-path
    
    # Source the environment directly to update the current shell
    source "$HOME/.cargo/env"

    # Verify the correct version is now active
    INSTALLED_RUST_VERSION=$(rustc --version | awk '{print $2}')
    echo "Successfully installed Rust. Active version: $INSTALLED_RUST_VERSION"

    # Ensure additional components are installed
    echo "Installing clippy and rustfmt components..."
    rustup component add clippy rustfmt
}

install_protoc() {
    if ! command -v protoc &> /dev/null; then
        echo "protoc not found. Installing..."
        if [[ "$OSTYPE" == "darwin"* ]]; then
            if command -v brew &> /dev/null; then
                brew install protobuf
            else
                echo "Homebrew not found. Please install Homebrew and rerun the script."
                # exit 1 # Removed to prevent issues with bash session
            fi
=======
else
    echo "Rust $REQUIRED_RUST_VERSION already installed. Skipping."
fi

# 3. Install protoc (already handled above for Ubuntu)
if ! command -v protoc &> /dev/null; then
    echo "protoc not found. Installing..."
    if [[ "$OSTYPE" == "darwin"* ]]; then
        if command -v brew &> /dev/null; then
            brew install protobuf
>>>>>>> f58c60ff
        else
            echo "Homebrew not found. Please install Homebrew and rerun the script."
            exit 1
        fi
    else
        sudo apt-get update && sudo apt-get install -y protobuf-compiler
    fi
else
    echo "protoc found. Skipping installation."
fi

# 4. Setup Python environment for pyigloo
if [ -f pyigloo/pyproject.toml ]; then
    echo "Setting up Python environment for pyigloo using uv..."
    PYTHON3_BIN="python3"
    if [[ "$OSTYPE" == "darwin"* ]]; then
        if [ -x "/opt/homebrew/bin/python3" ]; then
            PYTHON3_BIN="/opt/homebrew/bin/python3"
        elif [ -x "/usr/local/bin/python3" ]; then
            PYTHON3_BIN="/usr/local/bin/python3"
        fi
    fi
    echo "Using Python interpreter: $PYTHON3_BIN"
    if ! command -v uv &> /dev/null; then
        echo "Installing uv (Python package manager)..."
        curl -LsSf https://astral.sh/uv/install.sh | sh
    else
        echo "uv is already installed."
    fi
    PY_UV_ENV_DIR="pyigloo/.venv"
    if [ ! -d "$PY_UV_ENV_DIR" ]; then
        echo "Creating new Python environment with uv..."
        uv venv "$PY_UV_ENV_DIR" || { echo "Failed to create Python env with uv."; exit 1; }
    else
        echo "Python environment already exists at $PY_UV_ENV_DIR."
    fi
    source "$PY_UV_ENV_DIR/bin/activate"
    uv pip install --upgrade pip
    uv pip install maturin
    if [ -f pyigloo/requirements.txt ]; then
        uv pip install -r pyigloo/requirements.txt
    fi
    uv pip install -e pyigloo || true
    deactivate
else
    echo "pyproject.toml not found for Python bindings. Skipping Python deps."
fi

# 5. Install pre-commit only if not already installed
if ! command -v pre-commit &> /dev/null; then
    python3 -m pip install --user pre-commit
<<<<<<< HEAD
    # The pre-commit executable is in ~/.local/bin, which is now in PATH
    pre-commit install || true
}

# ===== Main Script Execution =====

# Run initial version check
check_tool_versions

# --- Run installation tasks sequentially to ensure correct PATH propagation ---

# Install core dependencies first
install_rust
install_protoc

# Export the correct PATH to be used by all subsequent steps in this script
# This ensures binaries from rustup (~/.cargo/bin) and pip/uv (~/.local/bin) are found
export PATH="$HOME/.cargo/bin:$HOME/.local/bin:$PATH"

# Now install Python/pre-commit dependencies which rely on the new PATH
setup_python_env
install_precommit

# --- Run project commands ---

echo "===== Building Rust workspace ====="
# The -Z flag is a fallback; the updated rust version should handle the lockfile
# Build sequentially to avoid potential resource exhaustion
cargo build --workspace --all-targets --jobs 1

echo "===== Running pre-commit checks ====="
pre-commit run --all-files || true

echo "===== Running additional project checks ====="
./scripts/check.sh || true

echo -e "\n✅ Dev environment setup complete! You're ready to develop or run CI."
=======
fi
pre-commit install || true

# 6. Cleanup (use -prune for speed)
find . -type d -name '__pycache__' -prune -exec rm -rf {} +
find . -type f -name '*.pyc' -delete
find pyigloo -type d -name '*.egg-info' -prune -exec rm -rf {} +
find . -type f -name '*.tmp' -delete
find . -type f -name '*.log' -delete
# Uncomment the next line to remove Rust build artifacts for a clean build
# rm -rf target/

echo -e "\n✅ Initial setup complete!"
>>>>>>> f58c60ff
<|MERGE_RESOLUTION|>--- conflicted
+++ resolved
@@ -26,36 +26,6 @@
         sudo apt-get update
         sudo apt-get install -y curl python3-pip build-essential pkg-config libssl-dev protobuf-compiler
     fi
-<<<<<<< HEAD
-
-    REQUIRED_RUST_VERSION="1.87.0"
-    # Always use rustup to manage the toolchain for consistency
-    echo "Installing Rust $REQUIRED_RUST_VERSION via rustup..."
-    curl --proto '=https' --tlsv1.2 -sSf https://sh.rustup.rs | sh -s -- -y --default-toolchain $REQUIRED_RUST_VERSION --no-modify-path
-    
-    # Source the environment directly to update the current shell
-    source "$HOME/.cargo/env"
-
-    # Verify the correct version is now active
-    INSTALLED_RUST_VERSION=$(rustc --version | awk '{print $2}')
-    echo "Successfully installed Rust. Active version: $INSTALLED_RUST_VERSION"
-
-    # Ensure additional components are installed
-    echo "Installing clippy and rustfmt components..."
-    rustup component add clippy rustfmt
-}
-
-install_protoc() {
-    if ! command -v protoc &> /dev/null; then
-        echo "protoc not found. Installing..."
-        if [[ "$OSTYPE" == "darwin"* ]]; then
-            if command -v brew &> /dev/null; then
-                brew install protobuf
-            else
-                echo "Homebrew not found. Please install Homebrew and rerun the script."
-                # exit 1 # Removed to prevent issues with bash session
-            fi
-=======
 else
     echo "Rust $REQUIRED_RUST_VERSION already installed. Skipping."
 fi
@@ -66,7 +36,6 @@
     if [[ "$OSTYPE" == "darwin"* ]]; then
         if command -v brew &> /dev/null; then
             brew install protobuf
->>>>>>> f58c60ff
         else
             echo "Homebrew not found. Please install Homebrew and rerun the script."
             exit 1
@@ -118,45 +87,6 @@
 # 5. Install pre-commit only if not already installed
 if ! command -v pre-commit &> /dev/null; then
     python3 -m pip install --user pre-commit
-<<<<<<< HEAD
-    # The pre-commit executable is in ~/.local/bin, which is now in PATH
-    pre-commit install || true
-}
-
-# ===== Main Script Execution =====
-
-# Run initial version check
-check_tool_versions
-
-# --- Run installation tasks sequentially to ensure correct PATH propagation ---
-
-# Install core dependencies first
-install_rust
-install_protoc
-
-# Export the correct PATH to be used by all subsequent steps in this script
-# This ensures binaries from rustup (~/.cargo/bin) and pip/uv (~/.local/bin) are found
-export PATH="$HOME/.cargo/bin:$HOME/.local/bin:$PATH"
-
-# Now install Python/pre-commit dependencies which rely on the new PATH
-setup_python_env
-install_precommit
-
-# --- Run project commands ---
-
-echo "===== Building Rust workspace ====="
-# The -Z flag is a fallback; the updated rust version should handle the lockfile
-# Build sequentially to avoid potential resource exhaustion
-cargo build --workspace --all-targets --jobs 1
-
-echo "===== Running pre-commit checks ====="
-pre-commit run --all-files || true
-
-echo "===== Running additional project checks ====="
-./scripts/check.sh || true
-
-echo -e "\n✅ Dev environment setup complete! You're ready to develop or run CI."
-=======
 fi
 pre-commit install || true
 
@@ -169,5 +99,4 @@
 # Uncomment the next line to remove Rust build artifacts for a clean build
 # rm -rf target/
 
-echo -e "\n✅ Initial setup complete!"
->>>>>>> f58c60ff
+echo -e "\n✅ Initial setup complete!"