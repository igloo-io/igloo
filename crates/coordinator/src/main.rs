use datafusion::arrow::datatypes::{DataType, Field, Schema};
use datafusion::arrow::util::pretty::print_batches;
use datafusion::datasource::file_format::csv::CsvFormat;
use datafusion::datasource::file_format::parquet::ParquetFormat;
use datafusion::datasource::listing::{
    ListingOptions, ListingTable, ListingTableConfig, ListingTableUrl,
};
use igloo_engine::QueryEngine;
use std::path::Path;
use std::sync::Arc;

mod service;

use crate::flight::BasicFlightServiceImpl; // Added
use arrow_flight::flight_service_server::FlightServiceServer;
<<<<<<< HEAD
=======
use igloo_api::IglooFlightSqlService;
use igloo_common::catalog::MemoryCatalog;
>>>>>>> 2306f3e9
use std::net::SocketAddr;
use tonic::transport::Server;

mod flight;
#[tokio::main]
async fn main() -> Result<(), Box<dyn std::error::Error>> {
    // 1. Instantiate the query engine and catalog
    let engine = Arc::new(QueryEngine::new());
    let mut catalog = MemoryCatalog::default();

    // 2. Register the CSV as a table in the catalog
    let csv_relative_path = "crates/connectors/filesystem/test_data.csv";
    let base_path = std::env::current_dir()?; // Assuming run from workspace root
    let csv_abs_path = base_path.join(Path::new(csv_relative_path));

    let table_path_url_str = format!("file://{}", csv_abs_path.display());
    let table_path = ListingTableUrl::parse(&table_path_url_str)?;

    let config = ListingTableConfig::new(table_path)
        .with_schema(Arc::new(Schema::new(vec![
            Field::new("col_a", DataType::Int64, false),
            Field::new("col_b", DataType::Utf8, false),
        ])))
        .with_listing_options(
            ListingOptions::new(Arc::new(CsvFormat::default().with_has_header(true)))
                .with_file_extension(".csv"),
        );

    let table_provider = Arc::new(ListingTable::try_new(config)?);
    catalog.register_table("test_table".to_string(), table_provider);
    println!("Registered test_table with the catalog.");

    // 3. Register tables from catalog with the engine
    for (name, table) in catalog.tables.iter() {
        engine.register_table(name, table.clone())?;
        println!("Registered table '{}' with the query engine.", name);
    }

<<<<<<< HEAD
    // Register a Parquet file as a table
    let parquet_path = base_path.join("path/to/your_file.parquet");
    let parquet_url = ListingTableUrl::parse(format!("file://{}", parquet_path.display()))?;
    let parquet_config = ListingTableConfig::new(parquet_url).with_listing_options(
        ListingOptions::new(Arc::new(ParquetFormat::default())).with_file_extension(".parquet"),
    );
    let parquet_table = Arc::new(ListingTable::try_new(parquet_config)?);
    engine.register_table("parquet_table", parquet_table)?;

    // 3. Execute a simple query
=======
    // 4. Execute a simple query
>>>>>>> 2306f3e9
    let sql = "SELECT col_a, col_b FROM test_table LIMIT 5;";
    println!("Executing SQL: {}", sql);
    let results = engine.execute(sql).await;

    // 5. Print results
    println!("Query Results:");
    match print_batches(&results) {
        Ok(_) => {} // Already prints to stdout
        Err(e) => eprintln!("Error printing batches: {}", e),
    }
    println!("Finished printing query results.");

    // Keep the existing Flight SQL server setup
    let addr: SocketAddr = "127.0.0.1:50051".parse()?;
<<<<<<< HEAD
    let flight_service = BasicFlightServiceImpl::new(); // Changed
=======
    let flight_service = IglooFlightSqlService::new(engine.clone(), Arc::new(catalog));
>>>>>>> 2306f3e9
    println!("Coordinator Flight SQL listening on {}", addr);

    Server::builder()
        .add_service(FlightServiceServer::new(flight_service))
        .serve_with_shutdown(addr, async {
            tokio::signal::ctrl_c().await.expect("failed to listen for event");
            println!("Shutting down coordinator gracefully...");
        })
        .await?;

    Ok(())
}<|MERGE_RESOLUTION|>--- conflicted
+++ resolved
@@ -13,11 +13,8 @@
 
 use crate::flight::BasicFlightServiceImpl; // Added
 use arrow_flight::flight_service_server::FlightServiceServer;
-<<<<<<< HEAD
-=======
 use igloo_api::IglooFlightSqlService;
 use igloo_common::catalog::MemoryCatalog;
->>>>>>> 2306f3e9
 use std::net::SocketAddr;
 use tonic::transport::Server;
 
@@ -56,20 +53,7 @@
         println!("Registered table '{}' with the query engine.", name);
     }
 
-<<<<<<< HEAD
-    // Register a Parquet file as a table
-    let parquet_path = base_path.join("path/to/your_file.parquet");
-    let parquet_url = ListingTableUrl::parse(format!("file://{}", parquet_path.display()))?;
-    let parquet_config = ListingTableConfig::new(parquet_url).with_listing_options(
-        ListingOptions::new(Arc::new(ParquetFormat::default())).with_file_extension(".parquet"),
-    );
-    let parquet_table = Arc::new(ListingTable::try_new(parquet_config)?);
-    engine.register_table("parquet_table", parquet_table)?;
-
-    // 3. Execute a simple query
-=======
     // 4. Execute a simple query
->>>>>>> 2306f3e9
     let sql = "SELECT col_a, col_b FROM test_table LIMIT 5;";
     println!("Executing SQL: {}", sql);
     let results = engine.execute(sql).await;
@@ -84,11 +68,7 @@
 
     // Keep the existing Flight SQL server setup
     let addr: SocketAddr = "127.0.0.1:50051".parse()?;
-<<<<<<< HEAD
-    let flight_service = BasicFlightServiceImpl::new(); // Changed
-=======
     let flight_service = IglooFlightSqlService::new(engine.clone(), Arc::new(catalog));
->>>>>>> 2306f3e9
     println!("Coordinator Flight SQL listening on {}", addr);
 
     Server::builder()
