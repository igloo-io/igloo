[package]
name = "igloo-coordinator"
version = "0.1.0"
edition = "2021"
authors = ["Igloo Team <team@example-igloo.com>"]
description = "Coordinator component for the Igloo Query Engine."
license = "Apache-2.0"
repository = "https://github.com/igloo-io/igloo"
publish = true

[dependencies]
igloo-api = { path = "../api" }
igloo-common = { path = "../common" }
igloo-engine = { path = "../engine" }
tokio = { version = "1", features = ["full"] }
tonic = "0.12"
prost = "0.13"
prost-types = "0.13"
chrono = "0.4"
datafusion = "48.0.0"
igloo-connector-filesystem = { path = "../connectors/filesystem" }
igloo-connector-iceberg = { path = "../connectors/iceberg" }
object_store = "0.9"
arrow-flight = "55.1.0"
<<<<<<< HEAD
dashmap = "5.5" # For concurrent hash maps
arrow-schema = "55.1.0" # For SchemaRef
=======
arrow = "55.1.0"
futures = "0.3"
tokio-stream = "0.1"
uuid = { version = "1", features = ["v4"] }
>>>>>>> 2306f3e9
<|MERGE_RESOLUTION|>--- conflicted
+++ resolved
@@ -22,12 +22,9 @@
 igloo-connector-iceberg = { path = "../connectors/iceberg" }
 object_store = "0.9"
 arrow-flight = "55.1.0"
-<<<<<<< HEAD
 dashmap = "5.5" # For concurrent hash maps
 arrow-schema = "55.1.0" # For SchemaRef
-=======
 arrow = "55.1.0"
 futures = "0.3"
 tokio-stream = "0.1"
-uuid = { version = "1", features = ["v4"] }
->>>>>>> 2306f3e9
+uuid = { version = "1", features = ["v4"] }